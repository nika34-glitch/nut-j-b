[lib]
name = "libero_validator"
path = "src/lib.rs"

[[bin]]
name = "libero_validator"
path = "src/main.rs"
test = false
doctest = false

[[bin]]
name = "proxy_sidecar"
path = "src/bin/proxy_sidecar.rs"
test = false
doctest = false


[package]
name = "libero_validator"
version = "0.1.1"
edition = "2021"

[features]
# Enable advanced I/O stacks. Build with: `--features io_uring,ebpf,afxdp`
io_uring = ["dep:_tokio-uring"]
ebpf = ["dep:redbpf"]
afxdp = ["dep:afxdp"]
default = []
<<<<<<< HEAD
proxyless = [
=======
free = [
>>>>>>> 7ffca056
    "dashmap",
    "prometheus",
    "tokio-rustls",
    "trust-dns-resolver",
    "tokio-tungstenite",
]
fast-open = []

[dependencies]
# Async runtime & utils
tokio = { version = "1.38", features = ["full"] }
# Low‑level sockets + constant access
socket2 = "0.5"
# Optional io_uring backend
_tokio-uring = { package = "tokio-uring", version = "0.4", optional = true }
# eBPF support (optional)
redbpf = { version = "2", optional = true, default-features = false }
# Jemalloc global allocator
jemallocator = "0.5"
# Optional AF_XDP / DPDK‑style user‑space networking
afxdp = { version = "0.4", optional = true }
# TLS / session resumption
# Socks + TLS wrappers
# CLI
clap = { version = "4", features = ["derive"] }
once_cell = "1"
# Futures utilities
futures = "0.3"
libc = "0.2"
# Perfect‑hash map (already used)
phf = { version = "0.11", features = ["macros"] }
# Random shuffle
rand = "0.9"
# Bloom filter for duplicate detection
bloomfilter = "3"
# Fast CRC32 hashing
crc32fast = "1.4"
# Faster mutexes
parking_lot = "0.12"
regex = "1"
serde = { version = "1", features = ["derive"] }
serde_json = "1"
# Free mode helpers
async-trait = "0.1"
tracing = "0.1"
tracing-subscriber = { version = "0.3", features = ["fmt"] }
dashmap = { version = "5", optional = true }
prometheus = { version = "0.13", optional = true }
tokio-rustls = { version = "0.24", optional = true }
trust-dns-resolver = { version = "0.23", default-features = false, features = ["tokio-runtime", "dns-over-https-rustls"], optional = true }
tokio-tungstenite = { version = "0.26", optional = true, features = ["rustls-tls-webpki-roots"] }
reqwest = { version = "0.12", default-features = false, features = ["rustls-tls"] }
anyhow = "1"
# Memory mapped input
memmap2 = "0.5"

[profile.release]
codegen-units = 1
lto = "fat"
opt-level = 3
panic = "abort"

[dev-dependencies]
wiremock = "0.5"
tokio = { version = "1.38", features = ["macros", "rt-multi-thread", "test-util"] }

[workspace]
members = [
    ".",
    "proxy_o_matic",
    "proxy_feed",
]
<|MERGE_RESOLUTION|>--- conflicted
+++ resolved
@@ -14,23 +14,19 @@
 test = false
 doctest = false
 
-
-[package]
-name = "libero_validator"
-version = "0.1.1"
-edition = "2021"
-
-[features]
-# Enable advanced I/O stacks. Build with: `--features io_uring,ebpf,afxdp`
-io_uring = ["dep:_tokio-uring"]
-ebpf = ["dep:redbpf"]
+
+[package]
+name = "libero_validator"
+version = "0.1.1"
+edition = "2021"
+
+[features]
+# Enable advanced I/O stacks. Build with: `--features io_uring,ebpf,afxdp`
+io_uring = ["dep:_tokio-uring"]
+ebpf = ["dep:redbpf"]
 afxdp = ["dep:afxdp"]
 default = []
-<<<<<<< HEAD
-proxyless = [
-=======
 free = [
->>>>>>> 7ffca056
     "dashmap",
     "prometheus",
     "tokio-rustls",
@@ -38,31 +34,31 @@
     "tokio-tungstenite",
 ]
 fast-open = []
-
-[dependencies]
-# Async runtime & utils
-tokio = { version = "1.38", features = ["full"] }
-# Low‑level sockets + constant access
-socket2 = "0.5"
-# Optional io_uring backend
-_tokio-uring = { package = "tokio-uring", version = "0.4", optional = true }
-# eBPF support (optional)
-redbpf = { version = "2", optional = true, default-features = false }
-# Jemalloc global allocator
-jemallocator = "0.5"
-# Optional AF_XDP / DPDK‑style user‑space networking
-afxdp = { version = "0.4", optional = true }
-# TLS / session resumption
-# Socks + TLS wrappers
-# CLI
-clap = { version = "4", features = ["derive"] }
-once_cell = "1"
-# Futures utilities
-futures = "0.3"
-libc = "0.2"
-# Perfect‑hash map (already used)
-phf = { version = "0.11", features = ["macros"] }
-# Random shuffle
+
+[dependencies]
+# Async runtime & utils
+tokio = { version = "1.38", features = ["full"] }
+# Low‑level sockets + constant access
+socket2 = "0.5"
+# Optional io_uring backend
+_tokio-uring = { package = "tokio-uring", version = "0.4", optional = true }
+# eBPF support (optional)
+redbpf = { version = "2", optional = true, default-features = false }
+# Jemalloc global allocator
+jemallocator = "0.5"
+# Optional AF_XDP / DPDK‑style user‑space networking
+afxdp = { version = "0.4", optional = true }
+# TLS / session resumption
+# Socks + TLS wrappers
+# CLI
+clap = { version = "4", features = ["derive"] }
+once_cell = "1"
+# Futures utilities
+futures = "0.3"
+libc = "0.2"
+# Perfect‑hash map (already used)
+phf = { version = "0.11", features = ["macros"] }
+# Random shuffle
 rand = "0.9"
 # Bloom filter for duplicate detection
 bloomfilter = "3"
@@ -86,12 +82,12 @@
 anyhow = "1"
 # Memory mapped input
 memmap2 = "0.5"
-
-[profile.release]
-codegen-units = 1
-lto = "fat"
-opt-level = 3
-panic = "abort"
+
+[profile.release]
+codegen-units = 1
+lto = "fat"
+opt-level = 3
+panic = "abort"
 
 [dev-dependencies]
 wiremock = "0.5"
