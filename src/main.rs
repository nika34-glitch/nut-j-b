--- conflicted
+++ resolved
@@ -45,11 +45,7 @@
     TlsConnector,
 };
 use tracing_subscriber;
-<<<<<<< HEAD
-#[cfg(feature = "proxyless")]
-=======
 #[cfg(feature = "free")]
->>>>>>> 7ffca056
 use tokio_rustls::rustls::ServerName;
 
 #[cfg(feature = "free")]
